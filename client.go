--- conflicted
+++ resolved
@@ -144,11 +144,7 @@
 	c.doRequest = func(ctx context.Context, cr clientRequest) (clientResponse, error) {
 		b, err := json.Marshal(&cr.req)
 		if err != nil {
-<<<<<<< HEAD
-			return clientResponse{}, xerrors.Errorf("marshaling requset: %w", err)
-=======
 			return clientResponse{}, xerrors.Errorf("marshalling request: %w", err)
->>>>>>> 6df3e33f
 		}
 
 		hreq, err := http.NewRequest("POST", addr, bytes.NewReader(b))
